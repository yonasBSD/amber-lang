--- conflicted
+++ resolved
@@ -3,12 +3,6 @@
 
 let name = "AmberNative"
 let target = "amber"
-<<<<<<< HEAD
-let place = "/opt/amber"
-let bins_folder = "/usr/local/bin"
-=======
-let tag = "0.3.1-alpha"
->>>>>>> 0a780488
 let agent = has_failed("uname -a")
     then "unknown"
     else unsafe $uname -a$
