[package]
name = "amber"
version = "0.3.1-alpha"
edition = "2021"

# See more keys and their definitions at https://doc.rust-lang.org/cargo/reference/manifest.html

[dependencies]
heraclitus-compiler = "1.5.8"
similar-string = "1.4.2"
colored = "2.0.0"
itertools = "0.11.0"
clap = { version = "4.4.18", features = ["derive"] }
tempfile = "3.10.1"

[profile.release]
<<<<<<< HEAD
debug = true
strip = true
lto = true
opt-level = "3"
=======
strip = true
>>>>>>> 9bf22fc6
<|MERGE_RESOLUTION|>--- conflicted
+++ resolved
@@ -14,11 +14,6 @@
 tempfile = "3.10.1"
 
 [profile.release]
-<<<<<<< HEAD
-debug = true
 strip = true
 lto = true
-opt-level = "3"
-=======
-strip = true
->>>>>>> 9bf22fc6
+opt-level = "3"